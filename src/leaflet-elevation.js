/*
 * Copyright (c) 2019, GPL-3.0+ Project, Raruto
 *
 *  This file is free software: you may copy, redistribute and/or modify it
 *  under the terms of the GNU General Public License as published by the
 *  Free Software Foundation, either version 2 of the License, or (at your
 *  option) any later version.
 *
 *  This file is distributed in the hope that it will be useful, but
 *  WITHOUT ANY WARRANTY; without even the implied warranty of
 *  MERCHANTABILITY or FITNESS FOR A PARTICULAR PURPOSE.  See the GNU
 *  General Public License for more details.
 *
 *  You should have received a copy of the GNU General Public License
 *  along with this program.  If not, see .
 *
 * This file incorporates work covered by the following copyright and
 * permission notice:
 *
 *     Copyright (c) 2013-2016, MIT License, Felix “MrMufflon” Bache
 *
 *     Permission to use, copy, modify, and/or distribute this software
 *     for any purpose with or without fee is hereby granted, provided
 *     that the above copyright notice and this permission notice appear
 *     in all copies.
 *
 *     THE SOFTWARE IS PROVIDED "AS IS" AND THE AUTHOR DISCLAIMS ALL
 *     WARRANTIES WITH REGARD TO THIS SOFTWARE INCLUDING ALL IMPLIED
 *     WARRANTIES OF MERCHANTABILITY AND FITNESS. IN NO EVENT SHALL THE
 *     AUTHOR BE LIABLE FOR ANY SPECIAL, DIRECT, INDIRECT, OR
 *     CONSEQUENTIAL DAMAGES OR ANY DAMAGES WHATSOEVER RESULTING FROM LOSS
 *     OF USE, DATA OR PROFITS, WHETHER IN AN ACTION OF CONTRACT,
 *     NEGLIGENCE OR OTHER TORTIOUS ACTION, ARISING OUT OF OR IN
 *     CONNECTION WITH THE USE OR PERFORMANCE OF THIS SOFTWARE.
 */

import 'leaflet-i18n';

L.Control.Elevation = L.Control.extend({

	includes: L.Evented ? L.Evented.prototype : L.Mixin.Events,

	options: {
		autohide: !L.Browser.mobile,
		autohideMarker: true,
		collapsed: false,
		controlButton: {
			iconCssClass: "elevation-toggle-icon",
			title: "Elevation"
		},
		detached: true,
		distanceFactor: 1,
		dragging: !L.Browser.mobile,
		downloadLink: 'link',
		elevationDiv: "#elevation-div",
		followMarker: true,
		forceAxisBounds: false,
		gpxOptions: {
			async: true,
			marker_options: {
				startIconUrl: null,
				endIconUrl: null,
				shadowUrl: null,
				wptIcons: {
					'': L.divIcon({
						className: 'elevation-waypoint-marker',
						html: '<i class="elevation-waypoint-icon"></i>',
						iconSize: [30, 30],
						iconAnchor: [8, 30],
					})
				},
			},
		},
		height: 200,
		heightFactor: 1,
		hoverNumber: {
			decimalsX: 2,
			decimalsY: 0,
			formatter: undefined
		},
		imperial: false,
		interpolation: "curveLinear",
		lazyLoadJS: true,
		legend: true,
		loadData: {
			defer: false,
			lazy: false,
		},
		marker: 'elevation-line',
		markerIcon: L.divIcon({
			className: 'elevation-position-marker',
			html: '<i class="elevation-position-icon"></i>',
			iconSize: [32, 32],
			iconAnchor: [16, 16],
		}),
		placeholder: false,
		position: "topright",
		polyline: {
			className: 'elevation-polyline',
			color: '#000',
			opacity: 0.75,
			weight: 5,
			lineCap: 'round'
		},
		reverseCoords: false,
		skipNullZCoords: false,
		theme: "lightblue-theme",
		margins: {
			top: 10,
			right: 20,
			bottom: 30,
			left: 50
		},
		responsive: true,
		summary: 'inline',
		width: 600,
		xLabel: "km",
		xTicks: undefined,
		yAxisMax: undefined,
		yAxisMin: undefined,
		yLabel: "m",
		yTicks: undefined,
		zFollow: 13,
		tooltip_slope: false,
		marker_slope: false,
	},
	__mileFactor: 0.621371,
	__footFactor: 3.28084,

	/*
	 * Add data to the diagram either from GPX or GeoJSON and update the axis domain and data
	 */
	addData: function(d, layer) {
		L.Control.Elevation._d3LazyLoader = this._lazyLoadJS(
			'https://unpkg.com/d3@5.15.0/dist/d3.min.js',
			typeof d3 !== 'object',
			L.Control.Elevation._d3LazyLoader
		).then(
			function(d, layer) {
				this._addData(d);

				if (this._container) {
					this._applyData();
				}
				if ((typeof layer === "undefined" || layer === null) && d.on) {
					layer = d;
				}
				if (layer) {
					if (layer._path) {
						L.DomUtil.addClass(layer._path, this.options.polyline.className + ' ' + this.options.theme);
					}
					layer
						.on("mousemove", this._mousemoveLayerHandler, this)
						.on("mouseout", this._mouseoutHandler, this);
				}

				this.track_info = L.extend({}, this.track_info, {
					distance: this._distance,
					elevation_max: this._maxElevation,
					elevation_min: this._minElevation
				});

				this._layers = this._layers || {};
				this._layers[L.Util.stamp(layer)] = layer;

				this._fireEvt("eledata_added", { data: d, layer: layer, track_info: this.track_info }, true);
			}.bind(this, d, layer));
	},

	/**
	 * Adds the control to the given map.
	 */
	addTo: function(map) {
		if (this.options.detached) {
			this._appendElevationDiv(map._container).appendChild(this.onAdd(map));
		} else {
			L.Control.prototype.addTo.call(this, map);
		}
		return this;
	},

	/*
	 * Reset data and display
	 */
	clear: function() {
		this._clearPath();
		this._clearChart();
		this._clearData();

		this._fireEvt("eledata_clear");
	},

	/**
	 * Disable dragging chart on touch events.
	 */
	disableDragging: function() {
		this._draggingEnabled = false;
		this._resetDrag();
	},

	/**
	 * Enable dragging chart on touch events.
	 */
	enableDragging: function() {
		this._draggingEnabled = true;
	},

	/**
	 * Sets a map view that contains the given geographical bounds.
	 */
	fitBounds: function(bounds) {
		bounds = bounds || this._fullExtent;
		if (this._map && bounds) this._map.fitBounds(bounds);
	},

	/**
	 * Get default zoom level when "followMarker" is true.
	 */
	getZFollow: function() {
		return this._zFollow;
	},

	/**
	 * Hide current elevation chart profile.
	 */
	hide: function() {
		this._container.style.display = "none";
	},

	/**
	 * Initialize chart control "options" and "container".
	 */
	initialize: function(options) {
		this.options = this._deepMerge({}, this.options, options);

		if (this.options.imperial) {
			this._distanceFactor = this.__mileFactor;
			this._heightFactor = this.__footFactor;
			this._xLabel = "mi";
			this._yLabel = "ft";
		} else {
			this._distanceFactor = this.options.distanceFactor;
			this._heightFactor = this.options.heightFactor;
			this._xLabel = this.options.xLabel;
			this._yLabel = this.options.yLabel;
		}

		this._chartEnabled = true;
		this._draggingEnabled = this.options.dragging;
		this._zFollow = this.options.zFollow;

		if (this.options.followMarker) this._setMapView = L.Util.throttle(this._setMapView, 300, this);
		if (this.options.placeholder) this.options.loadData.lazy = this.options.loadData.defer = true;

		this.on('waypoint_added', function(e) {
			if (e.point._popup) {
				e.point._popup.options.className = 'elevation-popup';
				e.point._popup._content = decodeURI(e.point._popup._content);
			}
			if (e.point._popup && e.point._popup._content) {
				e.point.bindTooltip(e.point._popup._content, { direction: 'top', sticky: true, opacity: 1, className: 'elevation-tooltip' }).openTooltip();
			}
		});
	},

	/**
	 * Alias for loadData
	 */
	load: function(data, opts) {
		this.loadData(data, opts);
	},

	/**
	 * Alias for addTo
	 */
	loadChart: function(map) {
		this.addTo(map);
	},

	/**
	 * Load elevation data (GPX or GeoJSON).
	 */
	loadData: function(data, opts) {
		opts = L.extend({}, this.options.loadData, opts);
		if (opts.defer) {
			this.loadDefer(data, opts);
		} else if (opts.lazy) {
			this.loadLazy(data, opts);
		} else if (this._isXMLDoc(data)) {
			this.loadGPX(data);
		} else if (this._isJSONDoc(data)) {
			this.loadGeoJSON(data);
		} else {
			this.loadFile(data);
		}
	},

	/**
	 * Wait for document load before download data.
	 */
	loadDefer: function(data, opts) {
		opts = L.extend({}, this.options.loadData, opts);
		opts.defer = false;
		if (document.readyState !== 'complete') window.addEventListener("load", L.bind(this.loadData, this, data, opts), { once: true });
		else this.loadData(data, opts)
	},

	/**
	 * Load data from a remote url.
	 */
	loadFile: function(url) {
		this._downloadURL = url; // TODO: handle multiple urls?
		try {
			let xhr = new XMLHttpRequest();
			xhr.responseType = "text";
			xhr.open('GET', url);
			xhr.onload = function() {
				if (xhr.status !== 200) {
					throw "Error " + xhr.status + " while fetching remote file: " + url;
				} else {
					this.loadData(xhr.response, { lazy: false, defer: false });
				}
			}.bind(this);
			xhr.send();
		} catch (e) {
			console.warn(e);
		}
	},

	/**
	 * Load raw GeoJSON data.
	 */
	loadGeoJSON: function(data) {
		if (typeof data === "string") {
			data = JSON.parse(data);
		}

		this.layer = this.geojson = L.geoJson(data, {
			style: function(feature) {
				let style = L.extend({}, this.options.polyline);
				if (this.options.theme) {
					style.className += ' ' + this.options.theme;
				}
				return style;
			}.bind(this),
			pointToLayer: function(feature, latlng) {
				let marker = L.marker(latlng, { icon: this.options.gpxOptions.marker_options.wptIcons[''] });
				let desc = feature.properties.desc ? feature.properties.desc : '';
				let name = feature.properties.name ? feature.properties.name : '';
				if (name || desc) {
					marker.bindPopup("<b>" + name + "</b>" + (desc.length > 0 ? '<br>' + desc : '')).openPopup();
				}
				this.fire('waypoint_added', { point: marker, point_type: 'waypoint', element: latlng });
				return marker;
			}.bind(this),
			onEachFeature: function(feature, layer) {
				if (feature.geometry.type == 'Point') return;

				this.addData(feature, layer);

				this.track_info = L.extend({}, this.track_info, { type: "geojson", name: data.name });
			}.bind(this),
		});
		if (this._map) {
			this._map.once('layeradd', function(e) {
				this.fitBounds(this.layer.getBounds());
				this._fireEvt("eledata_loaded", { data: data, layer: this.layer, name: this.track_info.name, track_info: this.track_info }, true);
			}, this);

			this.layer.addTo(this._map);
		} else {
			console.warn("Undefined elevation map object");
		}
	},

	/**
	 * Load raw GPX data.
	 */
	loadGPX: function(data) {
		L.Control.Elevation._gpxLazyLoader = this._lazyLoadJS(
			'https://unpkg.com/leaflet-gpx@1.5.0/gpx.js',
			typeof L.GPX !== 'function',
			L.Control.Elevation._gpxLazyLoader
		).then(
			function(data) {
				this.options.gpxOptions.polyline_options = L.extend({}, this.options.polyline, this.options.gpxOptions.polyline_options);

				if (this.options.theme) {
					this.options.gpxOptions.polyline_options.className += ' ' + this.options.theme;
				}

				this.layer = this.gpx = new L.GPX(data, this.options.gpxOptions);

				this.layer.on('loaded', function(e) { this.fitBounds(e.target.getBounds()); }, this);
				this.layer.on('addpoint', function(e) { this.fire("waypoint_added", e, true); }, this);
				this.layer.once("addline", function(e) {
					this.addData(e.line /*, this.layer*/ );

					this.track_info = L.extend({}, this.track_info, { type: "gpx", name: this.layer.get_name() });

					this._fireEvt("eledata_loaded", { data: data, layer: this.layer, name: this.track_info.name, track_info: this.track_info }, true);
				}, this);

				if (this._map) {
					this.layer.addTo(this._map);
				} else {
					console.warn("Undefined elevation map object");
				}
			}.bind(this, data)
		);
	},

	/**
	 * Wait for chart container visible before download data.
	 */
	loadLazy: function(data, opts) {
		opts = L.extend({}, this.options.loadData, opts);
		opts.lazy = false;
		let ticking = false;
		let scrollFn = L.bind(function(data) {
			if (!ticking) {
				L.Util.requestAnimFrame(function() {
					if (this._isVisible(this.placeholder)) {
						window.removeEventListener('scroll', scrollFn);
						this.loadData(data, opts);
						this.once('eledata_loaded', function() {
							if (this.placeholder && this.placeholder.parentNode) {
								this.placeholder.parentNode.removeChild(this.placeholder);
							}
						}, this)
					}
					ticking = false;
				}, this);
				ticking = true;
			}
		}, this, data);
		window.addEventListener('scroll', scrollFn);
		if (this.placeholder) this.placeholder.addEventListener('mouseenter', scrollFn, { once: true });
		scrollFn();
	},

	/**
	 * Create container DOM element and related event listeners.
	 * Called on control.addTo(map).
	 */
	onAdd: function(map) {
		this._map = map;

		let container = this._container = L.DomUtil.create("div", "elevation-control elevation");

		if (!this.options.detached) {
			L.DomUtil.addClass(container, 'leaflet-control');
		}

		if (this.options.theme) {
			L.DomUtil.addClass(container, this.options.theme); // append theme to control
		}

		if (this.options.placeholder && !this._data) {
			this.placeholder = L.DomUtil.create('img', 'elevation-placeholder');
			if (typeof this.options.placeholder === 'string') {
				this.placeholder.src = this.options.placeholder;
				this.placeholder.alt = '';
			} else {
				for (let i in this.options.placeholder) { this.placeholder.setAttribute(i, this.options.placeholder[i]); }
			}
			container.insertBefore(this.placeholder, container.firstChild);
		}

		L.Control.Elevation._d3LazyLoader = this._lazyLoadJS(
			'https://unpkg.com/d3@5.15.0/dist/d3.min.js',
			typeof d3 !== 'object',
			L.Control.Elevation._d3LazyLoader
		).then(
			function(map, container) {
				this._initToggle(container);
				this._initChart(container);

				this._applyData();

				this._map.on('zoom viewreset zoomanim', this._hidePositionMarker, this);
				this._map.on('resize', this._resetView, this);
				this._map.on('resize', this._resizeChart, this);
				this._map.on('mousedown', this._resetDrag, this);

				this._map.on('eledata_added', this._updateSummary, this);

				L.DomEvent.on(this._map._container, 'mousewheel', this._resetDrag, this);
				L.DomEvent.on(this._map._container, 'touchstart', this._resetDrag, this);

			}.bind(this, map, container)
		);

		return container;
	},

	/**
	 * Clean up control code and related event listeners.
	 * Called on control.remove().
	 */
	onRemove: function(map) {
		this._container = null;
	},

	/**
	 * Redraws the chart control. Sometimes useful after screen resize.
	 */
	redraw: function() {
		this._resizeChart();
	},

	/**
	 * Set default zoom level when "followMarker" is true.
	 */
	setZFollow: function(zoom) {
		this._zFollow = zoom;
	},

	/**
	 * Hide current elevation chart profile.
	 */
	show: function() {
		this._container.style.display = "block";
	},

	/*
	 * Parsing data either from GPX or GeoJSON and update the diagram data
	 */
	_addData: function(d) {
		let geom = d && d.geometry;
		let feat = d && d.type === "FeatureCollection";
		let gpx = d && d._latlngs;

		if (geom) {
			switch (geom.type) {
				case 'LineString':
					this._addGeoJSONData(geom.coordinates);
					break;

				case 'MultiLineString':
					geom.coordinates.forEach(coords => this._addGeoJSONData(coords));
					break;

				default:
					console.warn('Unsopperted GeoJSON feature geometry type:' + geom.type);
			}
		}

		if (feat) {
			d.features.forEach(feature => this._addData(feature));
		}

		if (gpx) {
			this._addGPXdata(d._latlngs);
		}
	},

	/*
	 * Parsing of GeoJSON data lines and their elevation in z-coordinate
	 */
	_addGeoJSONData: function(coords) {
		if (coords) {
			coords.forEach(point => this._addPoint(point[1], point[0], point[2]));
		}
	},

	/*
	 * Parsing function for GPX data and their elevation in z-coordinate
	 */
	_addGPXdata: function(coords) {
		if (coords) {
			coords.forEach(point => this._addPoint(point.lat, point.lng, point.meta.ele));
		}
	},

	/*
	 * Parse and push a single (x, y, z) point to current elevation profile.
	 */
	_addPoint: function(x, y, z) {
		if (this.options.reverseCoords) {
			[x, y] = [y, x];
		}

		let data = this._data || [];
		let eleMax = this._maxElevation || -Infinity;
		let eleMin = this._minElevation || +Infinity;
		let dist = this._distance || 0;

		let curr = new L.LatLng(x, y);
		let prev = data.length > 0 ? data[data.length - 1].latlng : curr;

		let delta = curr.distanceTo(prev) * this._distanceFactor;

		dist = dist + Math.round(delta / 1000 * 100000) / 100000;

		// check and fix missing elevation data on last added point
		if (!this.options.skipNullZCoords && data.length > 0) {
			let prevZ = data[data.length - 1].z;
			if (isNaN(prevZ)) {
				let lastZ = this._lastValidZ;
				let currZ = z * this._heightFactor;
				if (!isNaN(lastZ) && !isNaN(currZ)) {
					prevZ = (lastZ + currZ) / 2;
				} else if (!isNaN(lastZ)) {
					prevZ = lastZ;
				} else if (!isNaN(currZ)) {
					prevZ = currZ;
				}
				if (!isNaN(prevZ)) data[data.length - 1].z = prevZ;
				else data.splice(data.length - 1, 1);
			}
		}

		z = z * this._heightFactor;

		// skip point if it has not elevation
		if (!isNaN(z)) {
			eleMax = eleMax < z ? z : eleMax;
			eleMin = eleMin > z ? z : eleMin;
			this._lastValidZ = z;
		}

		data.push({
			dist: dist,
			x: x,
			y: y,
			z: z,
			latlng: curr
		});

		this._data = data;
		this._distance = dist;
		this._maxElevation = eleMax;
		this._minElevation = eleMin;

		this._fireEvt("eledata_updated", { idx: data.length - 1 }, true);
	},

	/**
	 * Generate "svg" chart container.
	 */
	_appendChart: function(svg) {
		let g = svg
			.append("g")
			.attr("transform", "translate(" + this.options.margins.left + "," + this.options.margins.top + ")");

		this._appendGrid(g);
		this._appendAreaPath(g);
		this._appendAxis(g);
		this._appendFocusRect(g);
		this._appendMouseFocusG(g);
		this._appendLegend(g);
	},

	/**
	 * Adds the control to the given "detached" div.
	 */
	_appendElevationDiv: function(container) {
		let eleDiv = document.querySelector(this.options.elevationDiv);
		if (!eleDiv) {
			eleDiv = L.DomUtil.create('div', 'leaflet-control elevation elevation-div');
			this.options.elevationDiv = '#elevation-div_' + Math.random().toString(36).substr(2, 9);
			eleDiv.id = this.options.elevationDiv.substr(1);
			container.parentNode.insertBefore(eleDiv, container.nextSibling); // insert after end of container.
		}
		if (this.options.detached) {
			L.DomUtil.addClass(eleDiv, 'elevation-detached');
			L.DomUtil.removeClass(eleDiv, 'leaflet-control');
		}
		this.eleDiv = eleDiv;
		return this.eleDiv;
	},

	/**
	 * Generate "x-axis".
	 */
	_appendXaxis: function(axis) {
		axis
			.append("g")
			.attr("class", "x axis")
			.attr("transform", "translate(0," + this._height() + ")")
			.call(
				d3
				.axisBottom()
				.scale(this._x)
				.ticks(this.options.xTicks)
			)
			.append("text")
			.attr("x", this._width() + 6)
			.attr("y", 30)
			.text(this._xLabel);
	},

	/**
	 * Generate "x-grid".
	 */
	_appendXGrid: function(grid) {
		grid.append("g")
			.attr("class", "x grid")
			.attr("transform", "translate(0," + this._height() + ")")
			.call(
				d3
				.axisBottom()
				.scale(this._x)
				.ticks(this.options.xTicks)
				.tickSize(-this._height())
				.tickFormat("")
			);

	},

	/**
	 * Generate "y-axis".
	 */
	_appendYaxis: function(axis) {
		axis
			.append("g")
			.attr("class", "y axis")
			.call(
				d3
				.axisLeft()
				.scale(this._y)
				.ticks(this.options.yTicks)
			)
			.append("text")
			.attr("x", -30)
			.attr("y", 3)
			.text(this._yLabel);
	},

	/**
	 * Generate "y-grid".
	 */
	_appendYGrid: function(grid) {
		grid.append("g")
			.attr("class", "y grid")
			.call(
				d3
				.axisLeft()
				.scale(this._y)
				.ticks(this.options.yTicks)
				.tickSize(-this._width())
				.tickFormat("")
			);
	},

	/**
	 * Generate "path".
	 */
	_appendAreaPath: function(g) {
		this._areapath = g.append("path")
			.attr("class", "area");
	},

	/**
	 * Generate "axis".
	 */
	_appendAxis: function(g) {
		this._axis = g.append("g")
			.attr("class", "axis");
		this._appendXaxis(this._axis);
		this._appendYaxis(this._axis);
	},

	/**
	 * Generate "mouse-focus" and "drag-rect".
	 */
	_appendFocusRect: function(g) {
		let focusRect = this._focusRect = g.append("rect")
			.attr("width", this._width())
			.attr("height", this._height())
			.style("fill", "none")
			.style("stroke", "none")
			.style("pointer-events", "all");

		if (L.Browser.mobile) {
			focusRect
				.on("touchmove.drag", this._dragHandler.bind(this))
				.on("touchstart.drag", this._dragStartHandler.bind(this))
				.on("touchstart.focus", this._mousemoveHandler.bind(this))
				.on("touchmove.focus", this._mousemoveHandler.bind(this));
			L.DomEvent.on(this._container, 'touchend', this._dragEndHandler, this);
		}

		focusRect
			.on("mousemove.drag", this._dragHandler.bind(this))
			.on("mousedown.drag", this._dragStartHandler.bind(this))
			.on("mouseenter.focus", this._mouseenterHandler.bind(this))
			.on("mousemove.focus", this._mousemoveHandler.bind(this))
			.on("mouseout.focus", this._mouseoutHandler.bind(this));
		L.DomEvent.on(this._container, 'mouseup', this._dragEndHandler, this);
	},

	/**
	 * Generate "grid".
	 */
	_appendGrid: function(g) {
		this._grid = g.append("g")
			.attr("class", "grid");
		this._appendXGrid(this._grid);
		this._appendYGrid(this._grid);
	},

	/**
	 * Generate "mouse-focus".
	 */
	_appendMouseFocusG: function(g) {
		let focusG = this._focusG = g.append("g")
			.attr("class", "mouse-focus-group");

		this._mousefocus = focusG.append('svg:line')
			.attr('class', 'mouse-focus-line')
			.attr('x2', '0')
			.attr('y2', '0')
			.attr('x1', '0')
			.attr('y1', '0');

		this._focuslabelrect = focusG.append("rect")
			.attr('class', 'mouse-focus-label')
			.attr("x", 0)
			.attr("y", 0)
			.attr("width", 0)
			.attr("height", 0)
			.attr("rx", 3)
			.attr("ry", 3);

		this._focuslabeltext = focusG.append("svg:text")
			.attr("class", "mouse-focus-label-text");
		this._focuslabelY = this._focuslabeltext.append("svg:tspan")
			.attr("class", "mouse-focus-label-y")
			.attr("dy", "-1em");
<<<<<<< HEAD
=======
		if (this.options.tooltip_slope) {
			this._focuslabelSlope = this._focuslabeltext.append("svg:tspan")
				.attr("class", "mouse-focus-label-y")
				.attr("dy", "1.5em");
		} else {
			this._focuslabelSlope = null;
		}
>>>>>>> f0289749
		this._focuslabelX = this._focuslabeltext.append("svg:tspan")
			.attr("class", "mouse-focus-label-x")
			.attr("dy", "1.5em");
	},

	/**
	 * Generate "legend".
	 */
	_appendLegend: function(g) {
		if (!this.options.legend) return;

		let legend = this._legend = g.append('g')
			.attr("class", "legend");

		let altitude = this._altitudeLegend = this._legend.append('g')
			.attr("class", "legend-altitude");

		altitude.append("rect")
			.attr("class", "area")
			.attr("x", (this._width() / 2) - 50)
			.attr("y", this._height() + this.options.margins.bottom - 17)
			.attr("width", 50)
			.attr("height", 5)
			.attr("opacity", 0.75);

		altitude.append('text')
			.text(L._('Altitude'))
			.attr("x", (this._width() / 2) + 5)
			.attr("font-size", 10)
			.style("text-decoration-thickness", "2px")
			.style("font-weight", "700")
			.attr('y', this._height() + this.options.margins.bottom - 11);

		// autotoggle chart data on single click
		legend.on('click', function() {
			if (this._chartEnabled) {
				this._clearChart();
				this._clearPath();
				this._chartEnabled = false;
			} else {
				this._resizeChart();
				for (let id in this._layers) {
					L.DomUtil.addClass(this._layers[id]._path, this.options.polyline.className + ' ' + this.options.theme);
				}
				this._chartEnabled = true;
			}
		}.bind(this));

	},

	/**
	 * Generate "svg:line".
	 */
	_appendPositionMarker: function(pane) {
		let theme = this.options.theme;
		let heightG = pane.select("g");

		this._mouseHeightFocus = heightG.append('svg:line')
			.attr("class", theme + " height-focus line")
			.attr("x2", 0)
			.attr("y2", 0)
			.attr("x1", 0)
			.attr("y1", 0);

		this._pointG = heightG.append("g");
		this._pointG.append("svg:circle")
			.attr("class", theme + " height-focus circle-lower")
			.attr("r", 6)
			.attr("cx", 0)
			.attr("cy", 0);

		this._mouseHeightFocusLabel = heightG.append("svg:text")
			.attr("class", theme + " height-focus-label")
			.style("pointer-events", "none");
<<<<<<< HEAD
=======
		if (this.options.marker_slope) {
			this._mouseSlopeFocusLabel = heightG.append("svg:text")
				.attr("class", theme + " height-focus-label")
				.style("pointer-events", "none");
		} else {
			this._mouseSlopeFocusLabel = null;
		}
>>>>>>> f0289749
	},

	/**
	 * Calculates [x, y] domain and then update chart.
	 */
	_applyData: function() {
		if (!this._data) return;

		let xdomain = d3.extent(this._data, d => d.dist);
		let ydomain = d3.extent(this._data, d => d.z);
		let opts = this.options;

		if (opts.yAxisMin !== undefined && (opts.yAxisMin < ydomain[0] || opts.forceAxisBounds)) {
			ydomain[0] = opts.yAxisMin;
		}
		if (opts.yAxisMax !== undefined && (opts.yAxisMax > ydomain[1] || opts.forceAxisBounds)) {
			ydomain[1] = opts.yAxisMax;
		}

		this._x.domain(xdomain);
		this._y.domain(ydomain);
		this._areapath.datum(this._data)
			.attr("d", this._area);
		this._updateAxis();

		this._fullExtent = this._calculateFullExtent(this._data);
	},

	/*
	 * Calculates the full extent of the data array
	 */
	_calculateFullExtent: function(data) {
		if (!data || data.length < 1) {
			throw new Error("no data in parameters");
		}

		let ext = new L.latLngBounds(data[0].latlng, data[0].latlng);

		data.forEach(item => ext.extend(item.latlng));

		return ext;
	},

	/*
	 * Reset chart.
	 */
	_clearChart: function() {
		this._resetDrag();
		if (this._areapath) {
			// workaround for 'Error: Problem parsing d=""' in Webkit when empty data
			// https://groups.google.com/d/msg/d3-js/7rFxpXKXFhI/HzIO_NPeDuMJ
			//this._areapath.datum(this._data).attr("d", this._area);
			this._areapath.attr("d", "M0 0");

			this._x.domain([0, 1]);
			this._y.domain([0, 1]);
			this._updateAxis();
		}
		if (this._altitudeLegend) {
			this._altitudeLegend.select('text').style("text-decoration-line", "line-through");
		}
	},

	/*
	 * Reset data.
	 */
	_clearData: function() {
		this._data = null;
		this._distance = null;
		this._maxElevation = null;
		this._minElevation = null;
		this._sMax = null;
		this._sMin = null;
		this._tAsc = null;
		this._tDes = null;
		this.track_info = null;
		this._layers = null;
		// if (this.layer) {
		// 	this.layer.removeFrom(this._map);
		// }
	},

	/*
	 * Reset path.
	 */
	_clearPath: function() {
		this._hidePositionMarker();
		for (let id in this._layers) {
			if (this._layers[id]._path) {
				L.DomUtil.removeClass(this._layers[id]._path, this.options.polyline.className);
				L.DomUtil.removeClass(this._layers[id]._path, this.options.theme);
			}
		}
	},

	/*
	 * Collapse current chart control.
	 */
	_collapse: function() {
		if (this._container) {
			L.DomUtil.removeClass(this._container, 'elevation-expanded');
			L.DomUtil.addClass(this._container, 'elevation-collapsed');
		}
	},

	/**
	 * Recursive deep merge objects.
	 * Alternative to L.Util.setOptions(this, options).
	 */
	_deepMerge: function(target, ...sources) {
		if (!sources.length) return target;
		const source = sources.shift();
		if (this._isObject(target) && this._isObject(source)) {
			for (const key in source) {
				if (this._isObject(source[key])) {
					if (!target[key]) Object.assign(target, {
						[key]: {}
					});
					this._deepMerge(target[key], source[key]);
				} else {
					Object.assign(target, {
						[key]: source[key]
					});
				}
			}
		}
		return this._deepMerge(target, ...sources);
	},

	/*
	 * Handle drag operations.
	 */
	_dragHandler: function() {
		//we don't want map events to occur here
		d3.event.preventDefault();
		d3.event.stopPropagation();

		this._gotDragged = true;
		this._drawDragRectangle();
	},

	/*
	 * Handles end of drag operations. Zooms the map to the selected items extent.
	 */
	_dragEndHandler: function() {
		if (!this._dragStartCoords || !this._dragCurrentCoords || !this._gotDragged) {
			this._dragStartCoords = null;
			this._gotDragged = false;
			if (this._draggingEnabled) this._resetDrag();
			return;
		}

		let item1 = this._findItemForX(this._dragStartCoords[0]);
		let item2 = this._findItemForX(this._dragCurrentCoords[0]);

		if (item1 == item2) return;

		this._hidePositionMarker();

		this._fitSection(item1, item2);

		this._dragStartCoords = null;
		this._gotDragged = false;

		this._fireEvt("elechart_dragged", { data: { dragstart: this._data[item1], dragend: this._data[item2] } }, true);
	},

	/*
	 * Handles start of drag operations.
	 */
	_dragStartHandler: function() {
		d3.event.preventDefault();
		d3.event.stopPropagation();

		this._gotDragged = false;
		this._dragStartCoords = d3.mouse(this._focusRect.node());
	},

	/*
	 * Draws the currently dragged rectangle over the chart.
	 */
	_drawDragRectangle: function() {
		if (!this._dragStartCoords || !this._draggingEnabled) {
			return;
		}

		let dragEndCoords = this._dragCurrentCoords = d3.mouse(this._focusRect.node());

		let x1 = Math.min(this._dragStartCoords[0], dragEndCoords[0]);
		let x2 = Math.max(this._dragStartCoords[0], dragEndCoords[0]);

		if (!this._dragRectangle && !this._dragRectangleG) {
			let g = d3.select(this._container).select("svg").select("g");

			this._dragRectangleG = g.insert("g", ".mouse-focus-group");

			this._dragRectangle = this._dragRectangleG.append("rect")
				.attr("width", x2 - x1)
				.attr("height", this._height())
				.attr("x", x1)
				.attr('class', 'mouse-drag')
				.style("pointer-events", "none");
		} else {
			this._dragRectangle.attr("width", x2 - x1)
				.attr("x", x1);
		}
	},

	/*
	 * Expand current chart control.
	 */
	_expand: function() {
		if (this._container) {
			L.DomUtil.removeClass(this._container, 'elevation-collapsed');
			L.DomUtil.addClass(this._container, 'elevation-expanded');
		}
	},

	/*
	 * Finds an item with the smallest delta in distance to the given latlng coords
	 */
	_findItemForLatLng: function(latlng) {
		let result = null;
		let d = Infinity;
		this._data.forEach(item => {
			let dist = latlng.distanceTo(item.latlng);
			if (dist < d) {
				d = dist;
				result = item;
			}
		});
		return result;
	},

	/*
	 * Finds a data entry for a given x-coordinate of the diagram
	 */
	_findItemForX: function(x) {
		let data = this._data ? this._data : [0, 1];
		let bisect = d3.bisector(d => d.dist).left;
		let xinvert = this._x.invert(x);
		return bisect(data, xinvert);
	},

	/**
	 * Fires an event of the specified type.
	 */
	_fireEvt: function(type, data, propagate) {
		if (this.fire) {
			this.fire(type, data, propagate);
		}
		if (this._map) {
			this._map.fire(type, data, propagate);
		}
	},

	/**
	 * Make the map fit the route section between given indexes.
	 */
	_fitSection: function(index1, index2) {
		let start = Math.min(index1, index2);
		let end = Math.max(index1, index2);
		let ext = this._calculateFullExtent(this._data.slice(start, end));
		this.fitBounds(ext);
	},

	/*
	 * Fromatting funciton using the given decimals and seperator
	 */
	_formatter: function(num, dec, sep) {
		let res = L.Util.formatNum(num, dec).toString();
		let numbers = res.split(".");
		if (numbers[1]) {
			for (let d = dec - numbers[1].length; d > 0; d--) {
				numbers[1] += "0";
			}
			res = numbers.join(sep || ".");
		}
		return res;
	},

	/**
	 * Calculates chart height.
	 */
	_height: function() {
		let opts = this.options;
		return opts.height - opts.margins.top - opts.margins.bottom;
	},

	/*
	 * Hides the position/height indicator marker drawn onto the map
	 */
	_hidePositionMarker: function() {
		if (!this.options.autohideMarker) {
			return;
		}

		this._selectedItem = null;

		if (this._marker) {
			if (this._map) this._map.removeLayer(this._marker);
			this._marker = null;
		}
		if (this._mouseHeightFocus) {
			this._mouseHeightFocus.style("visibility", "hidden");
			this._mouseHeightFocusLabel.style("visibility", "hidden");
<<<<<<< HEAD
=======
			if (this._mouseSlopeFocusLabel) {
				this._mouseSlopeFocusLabel.style("visibility", "hidden");
			}
>>>>>>> f0289749
		}
		if (this._pointG) {
			this._pointG.style("visibility", "hidden");
		}
		if (this._focusG) {
			this._focusG.style("visibility", "hidden");
		}
	},

	/**
	 * Generate "svg" chart DOM element.
	 */
	_initChart: function() {
		let opts = this.options;
		opts.xTicks = opts.xTicks || Math.round(this._width() / 75);
		opts.yTicks = opts.yTicks || Math.round(this._height() / 30);
		opts.hoverNumber.formatter = opts.hoverNumber.formatter || this._formatter;

		if (opts.responsive) {
			if (opts.detached) {
				let offWi = this.eleDiv.offsetWidth;
				let offHe = this.eleDiv.offsetHeight;
				opts.width = offWi > 0 ? offWi : opts.width;
				opts.height = (offHe - 20) > 0 ? offHe - 20 : opts.height; // 20 = horizontal scrollbar size.
			} else {
				opts._maxWidth = opts._maxWidth > opts.width ? opts._maxWidth : opts.width;
				let containerWidth = this._map._container.clientWidth;
				opts.width = opts._maxWidth > containerWidth ? containerWidth - 30 : opts.width;
			}
		}

		let x = this._x = d3.scaleLinear().range([0, this._width()]);
		let y = this._y = d3.scaleLinear().range([this._height(), 0]);

		let interpolation = typeof opts.interpolation === 'function' ? opts.interpolation : d3[opts.interpolation];

		let area = this._area = d3.area().curve(interpolation)
			.x(d => (d.xDiagCoord = x(d.dist)))
			.y0(this._height())
			.y1(d => y(d.z));
		let line = this._line = d3.line()
			.x(d => d3.mouse(svg.select("g"))[0])
			.y(d => this._height());

		let container = d3.select(this._container);

		let svg = container.append("svg")
			.attr("class", "background")
			.attr("width", opts.width)
			.attr("height", opts.height);

		let summary = this.summaryDiv = container.append("div")
			.attr("class", "elevation-summary " + (this.options.summary ? this.options.summary + "-summary" : '')).node();

		this._appendChart(svg);
		this._updateSummary();

		this._fireEvt("elechart_init", null, true);
	},

	/**
	 * Inspired by L.Control.Layers
	 */
	_initToggle: function(container) {
		//Makes this work on IE10 Touch devices by stopping it from firing a mouseout event when the touch is released
		container.setAttribute('aria-haspopup', true);

		if (!this.options.detached) {
			L.DomEvent
				.disableClickPropagation(container);
			//.disableScrollPropagation(container);
		}

		if (L.Browser.mobile) {
			L.DomEvent.on(container, 'click', L.DomEvent.stopPropagation);
		}

		L.DomEvent.on(container, 'mousewheel', this._mousewheelHandler, this);

		if (!this.options.detached) {
			let iconCssClass = "elevation-toggle " + this.options.controlButton.iconCssClass + (this.options.autohide ? "" : " close-button");
			let link = this._button = L.DomUtil.create('a', iconCssClass, container);
			link.href = '#';
			link.title = this.options.controlButton.title;

			if (this.options.collapsed) {
				this._collapse();
				if (this.options.autohide) {
					L.DomEvent
						.on(container, 'mouseover', this._expand, this)
						.on(container, 'mouseout', this._collapse, this);
				} else {
					L.DomEvent
						.on(link, 'click', L.DomEvent.stop)
						.on(link, 'click', this._toggle, this);
				}

				L.DomEvent.on(link, 'focus', this._toggle, this);

				this._map.on('click', this._collapse, this);
				// TODO: keyboard accessibility
			}
		} else {
			// TODO: handle autohide when detached=true
		}
	},

	/**
	 * Check object type.
	 */
	_isObject: function(item) {
		return (item && typeof item === 'object' && !Array.isArray(item));
	},

	/**
	 * Check JSON object type.
	 */
	_isJSONDoc: function(doc, lazy) {
		lazy = typeof lazy === "undefined" ? true : lazy;
		if (typeof doc === "string" && lazy) {
			doc = doc.trim();
			return doc.indexOf("{") == 0 || doc.indexOf("[") == 0;
		} else {
			try {
				JSON.parse(doc.toString());
			} catch (e) {
				if (typeof doc === "object" && lazy) return true;
				console.warn(e);
				return false;
			}
			return true;
		}
	},

	/**
	 * Check XML object type.
	 */
	_isXMLDoc: function(doc, lazy) {
		lazy = typeof lazy === "undefined" ? true : lazy;
		if (typeof doc === "string" && lazy) {
			doc = doc.trim();
			return doc.indexOf("<") == 0;
		} else {
			let documentElement = (doc ? doc.ownerDocument || doc : 0).documentElement;
			return documentElement ? documentElement.nodeName !== "HTML" : false;
		}
	},

	/**
	 * Check DOM element visibility.
	 */
	_isDomVisible: function(elem) {
		return !!(elem.offsetWidth || elem.offsetHeight || elem.getClientRects().length);
	},

	/**
	 * Check DOM element viewport visibility.
	 */
	_isVisible: function(elem) {
		if (!elem) return false;

		let styles = window.getComputedStyle(elem);

		function isVisibleByStyles(elem, styles) {
			return styles.visibility !== 'hidden' && styles.display !== 'none';
		}

		function isAboveOtherElements(elem, styles) {
			let boundingRect = elem.getBoundingClientRect();
			let left = boundingRect.left + 1;
			let right = boundingRect.right - 1;
			let top = boundingRect.top + 1;
			let bottom = boundingRect.bottom - 1;
			let above = true;

			let pointerEvents = elem.style.pointerEvents;

			if (styles['pointer-events'] == 'none') elem.style.pointerEvents = 'auto';

			if (document.elementFromPoint(left, top) !== elem) above = false;
			if (document.elementFromPoint(right, top) !== elem) above = false;

			// Only for completely visible elements
			// if (document.elementFromPoint(left, bottom) !== elem) above = false;
			// if (document.elementFromPoint(right, bottom) !== elem) above = false;

			elem.style.pointerEvents = pointerEvents;

			return above;
		}

		if (!isVisibleByStyles(elem, styles)) return false;
		if (!isAboveOtherElements(elem, styles)) return false;
		return true;
	},

	/**
	 * Async JS script download.
	 */
	_lazyLoadJS: function(url, skip, loader) {
		if (skip === false || !this.options.lazyLoadJS) {
			return Promise.resolve();
		}
		if (loader instanceof Promise) {
			return loader;
		}
		return new Promise((resolve, reject) => {
			let tag = document.createElement("script");
			tag.addEventListener('load', resolve, { once: true });
			tag.src = url;
			document.head.appendChild(tag);
		});
	},

	/*
	 * Handles the moueseenter over the chart.
	 */
	_mouseenterHandler: function() {
		this._fireEvt("elechart_enter", null, true);
	},

	/*
	 * Handles the moueseover the chart and displays distance and altitude level.
	 */
	_mousemoveHandler: function(d, i, ctx) {
		if (!this._data || this._data.length === 0 || !this._chartEnabled) {
			return;
		}
		let coords = d3.mouse(this._focusRect.node());
		let xCoord = coords[0];
		let item = this._data[this._findItemForX(xCoord)];

		this._hidePositionMarker();
		this._showDiagramIndicator(item, xCoord);
		this._showPositionMarker(item);
		this._setMapView(item);

		if (this._map && this._map._container) {
			L.DomUtil.addClass(this._map._container, 'elechart-hover');
		}

		this._fireEvt("elechart_change", { data: item, xCoord: xCoord }, true);
		this._fireEvt("elechart_hover", { data: item, xCoord: xCoord }, true);
	},

	/*
	 * Handles mouseover events of the data layers on the map.
	 */
	_mousemoveLayerHandler: function(e) {
		if (!this._data || this._data.length === 0) {
			return;
		}
		let latlng = e.latlng;
		let item = this._findItemForLatLng(latlng);
		if (item) {
			let xCoord = item.xDiagCoord;

			this._hidePositionMarker();
			this._showDiagramIndicator(item, xCoord);
			this._showPositionMarker(item);

			this._fireEvt("elechart_change", { data: item, xCoord: xCoord }, true);
		}
	},

	/*
	 * Handles the moueseout over the chart.
	 */
	_mouseoutHandler: function() {
		if (!this.options.detached) {
			this._hidePositionMarker();
		}

		if (this._map && this._map._container) {
			L.DomUtil.removeClass(this._map._container, 'elechart-hover');
		}

		this._fireEvt("elechart_leave", null, true);
	},

	/*
	 * Handles the mouesewheel over the chart.
	 */
	_mousewheelHandler: function(e) {
		if (this._map.gestureHandling && this._map.gestureHandling._enabled) return;
		let ll = this._selectedItem ? this._selectedItem.latlng : this._map.getCenter();
		let z = e.deltaY > 0 ? this._map.getZoom() - 1 : this._map.getZoom() + 1;
		this._resetDrag();
		this._map.flyTo(ll, z);

	},

	/*
	 * Removes the drag rectangle and zoms back to the total extent of the data.
	 */
	_resetDrag: function() {
		if (this._dragRectangleG) {
			this._dragRectangleG.remove();
			this._dragRectangleG = null;
			this._dragRectangle = null;
			this._hidePositionMarker();
		}
	},

	/**
	 * Resets drag, marker and bounds.
	 */
	_resetView: function() {
		if (this._map && this._map._isFullscreen) return;
		this._resetDrag();
		this._hidePositionMarker();
		this.fitBounds(this._fullExtent);
	},

	/**
	 * Hacky way for handling chart resize. Deletes it and redraw chart.
	 */
	_resizeChart: function() {
		if (this.options.responsive) {
			if (this.options.detached) {
				let newWidth = this.eleDiv.offsetWidth; // - 20;

				if (newWidth <= 0) return;

				this.options.width = newWidth;
				this.eleDiv.innerHTML = "";
				this.eleDiv.appendChild(this.onAdd(this._map));
			} else {
				this._map.removeControl(this._container);
				this.addTo(this._map);
			}
		}
	},

	/**
	 * Generate GPX / GeoJSON download event.
	 */
	_saveFile: function(fileUrl) {
		let d = document,
			a = d.createElement('a'),
			b = d.body;
		a.href = fileUrl;
		a.target = '_new';
		a.download = ""; // fileName
		a.style.display = 'none';
		b.appendChild(a);
		a.click();
		b.removeChild(a);
	},

	/**
	 * Display distance and altitude level ("focus-rect").
	 */
	_showDiagramIndicator: function(item, xCoordinate) {
		if (!this._chartEnabled) return;

		this._focusG.style("visibility", "visible");

		this._mousefocus.attr('x1', xCoordinate)
			.attr('y1', 0)
			.attr('x2', xCoordinate)
			.attr('y2', this._height())
			.classed('hidden', false);

		let hoverNumber = this.options.hoverNumber;
		let tspanAlign = xCoordinate + 10;

		this._focuslabeltext
			//.attr("x", xCoordinate)
			.attr("y", this._y(item.z))
			.style("font-weight", "700");

<<<<<<< HEAD
		this._focuslabelX.text(hoverNumber.formatter(item.dist, hoverNumber.decimalsX) + " " + this._xLabel);
		this._focuslabelY.text(hoverNumber.formatter(item.z, hoverNumber.decimalsY) + " " + this._yLabel);
=======
		this._focuslabelX
			.text(`  ${numX} ${this._xLabel}  `)
			.attr("x", xCoordinate + 10);

		this._focuslabelY
			.text(`  ${numY} ${this._yLabel}  `)
			.attr("x", xCoordinate + 10);
		if (this._focuslabelSlope) {
			this._focuslabelSlope
				.text(`  ${slope}%  `)
				.attr("x", xCoordinate + 10);
		}
>>>>>>> f0289749

		let focuslabeltext = this._focuslabeltext.node();
		if (this._isDomVisible(focuslabeltext)) {
			let bbox = focuslabeltext.getBBox();
			this._focuslabelrect
				.attr("x", tspanAlign - 5)
				.attr("y", bbox.y - 5)
				.attr("width", bbox.width + 10)
				.attr("height", bbox.height + 10);

			// move focus label to left
			if (xCoordinate >= this._width() / 2) {
<<<<<<< HEAD
				tspanAlign = xCoordinate - bbox.width - 10;
				this._focuslabelrect.attr("x", tspanAlign - 5);
=======
				this._focuslabelrect.attr("x", this._focuslabelrect.attr("x") - this._focuslabelrect.attr("width") - (padding * 2) - 10);
				this._focuslabelX.attr("x", this._focuslabelX.attr("x") - this._focuslabelrect.attr("width") - (padding * 2) - 10);
				if (this._focuslabelSlope) this._focuslabelSlope.attr("x", this._focuslabelSlope.attr("x") - this._focuslabelrect.attr("width") - (padding * 2) - 10);
				this._focuslabelY.attr("x", this._focuslabelY.attr("x") - this._focuslabelrect.attr("width") - (padding * 2) - 10);
>>>>>>> f0289749
			}
		}

		d3.selectAll('tspan', this._focuslabeltext).each(function(d, i) {
			d3.select(this).attr("x", tspanAlign);
		});

	},

	/**
	 * Collapse or Expand current chart control.
	 */
	_toggle: function() {
		if (L.DomUtil.hasClass(this._container, "elevation-expanded"))
			this._collapse();
		else
			this._expand();
	},

	/**
	 * Sets the view of the map (center and zoom). Useful when "followMarker" is true.
	 */
	_setMapView: function(item) {
		if (!this.options.followMarker || !this._map) return;
		let zoom = this._map.getZoom();
		zoom = zoom < this._zFollow ? this._zFollow : zoom;
		this._map.setView(item.latlng, zoom, { animate: true, duration: 0.25 });
	},

	/*
	 * Shows the position/height indicator marker drawn onto the map
	 */
	_showPositionMarker: function(item) {
		this._selectedItem = item;

		if (this._map && !this._map.getPane('elevationPane')) {
			this._map.createPane('elevationPane');
			this._map.getPane('elevationPane').style.zIndex = 625; // This pane is above markers but below popups.
			this._map.getPane('elevationPane').style.pointerEvents = 'none';
		}

		if (this.options.marker == 'elevation-line') {
			this._updatePositionMarker(item);
		} else if (this.options.marker == 'position-marker') {
			this._updateLeafletMarker(item);
		}
	},

	/**
	 * Update chart axis.
	 */
	_updateAxis: function() {
		this._grid.selectAll("g").remove();
		this._axis.selectAll("g").remove();
		this._appendXGrid(this._grid);
		this._appendYGrid(this._grid);
		this._appendXaxis(this._axis);
		this._appendYaxis(this._axis);
	},

	/**
	 * Update distance and altitude level ("leaflet-marker").
	 */
	_updateHeightIndicator: function(item) {
		let opts = this.options;

		let numY = opts.hoverNumber.formatter(item.z, opts.hoverNumber.decimalsY);
		let numX = opts.hoverNumber.formatter(item.dist, opts.hoverNumber.decimalsX);

		let normalizedAlt = this._height() / this._maxElevation * item.z;
		let normalizedY = item.y - normalizedAlt;

		this._mouseHeightFocus
			.attr("x1", item.x)
			.attr("x2", item.x)
			.attr("y1", item.y)
			.attr("y2", normalizedY)
			.style("visibility", "visible");

		this._mouseHeightFocusLabel
			.attr("x", item.x)
<<<<<<< HEAD
			.attr("y", normalizedY)
			.text(numY + " " + this._yLabel)
			.style("visibility", "visible");
=======
			.attr("y", normalizedY - 5)
			.text(numY + " " + this._yLabel)
			.style("visibility", "visible");

		if (this._mouseSlopeFocusLabel) {
			this._mouseSlopeFocusLabel
				.attr("x", item.x)
				.attr("y", normalizedY - 5)
				.text(item.slope + "%")
				.style("visibility", "visible");

			this._mouseHeightFocusLabel.attr("dy", "-1em");
		}
>>>>>>> f0289749
	},

	/**
	 * Update position marker ("leaflet-marker").
	 */
	_updateLeafletMarker: function(item) {
		let ll = item.latlng;

		if (!this._marker) {
			this._marker = new L.Marker(ll, {
				icon: this.options.markerIcon,
				zIndexOffset: 1000000,
			});
			this._marker.addTo(this._map, {
				pane: 'elevationPane',
			});
		} else {
			this._marker.setLatLng(ll);
		}
	},

	/**
	 * Update focus point ("leaflet-marker").
	 */
	_updatePointG: function(item) {
		this._pointG
			.attr("transform", "translate(" + item.x + "," + item.y + ")")
			.style("visibility", "visible");
	},

	/**
	 * Update position marker ("leaflet-marker").
	 */
	_updatePositionMarker: function(item) {
		let point = this._map.latLngToLayerPoint(item.latlng);
		let layerpoint = {
			dist: item.dist,
			x: point.x,
			y: point.y,
			z: item.z,
		};

		if (!this._mouseHeightFocus) {
			L.svg({ pane: "elevationPane" }).addTo(this._map); // default leaflet svg renderer
			let layerpane = d3.select(this._map.getContainer()).select(".leaflet-elevation-pane svg");
			this._appendPositionMarker(layerpane);
		}

		this._updatePointG(layerpoint);
		this._updateHeightIndicator(layerpoint);
	},

	/**
	 * Update chart summary.
	 */
	_updateSummary: function() {
		this.summaryDiv.innerHTML = '';
		this.track_info = this.track_info || {};
		this.track_info.distance = this._distance || 0;
		this.track_info.elevation_max = this._maxElevation || 0;
		this.track_info.elevation_min = this._minElevation || 0;

		if (this.options.summary) {
			this.summaryDiv.innerHTML += '<span class="totlen"><span class="summarylabel">' + L._("Total Length: ") + '</span><span class="summaryvalue">' + this.track_info.distance.toFixed(2) + '&nbsp;' + this._xLabel + '</span></span>\
			<span class="maxele"><span class="summarylabel">' + L._("Max Elevation: ") + '</span><span class="summaryvalue">' + this.track_info.elevation_max.toFixed(2) + '&nbsp;' + this._yLabel + '</span></span>\
			<span class="minele"><span class="summarylabel">' + L._("Min Elevation: ") + '</span><span class="summaryvalue">' + this.track_info.elevation_min.toFixed(2) + '&nbsp;' + this._yLabel + '</span></span>';
		}
		if (this.options.downloadLink && this._downloadURL) { // TODO: generate dynamically file content instead of using static file urls.
			this.summaryDiv.innerHTML += '<span class="download"><a href="#">' + L._('Download') + '</a></span>'
			this.summaryDiv.querySelector('.download a').onclick = function(e) {
				e.preventDefault();
				let evt = { confirm: this._saveFile.bind(this, this._downloadURL) };
				let type = this.options.downloadLink;
				if (type == 'modal') {
					if (typeof CustomEvent === "function") document.dispatchEvent(new CustomEvent("eletrack_download", { detail: evt }));
					this._fireEvt('eletrack_download', evt);
				} else if (type == 'link' || type === true) {
					evt.confirm();
				}
			}.bind(this);
		}
		this._fireEvt("elechart_summary");
	},

	/**
	 * Calculates chart width.
	 */
	_width: function() {
		let opts = this.options;
		return opts.width - opts.margins.left - opts.margins.right;
	},

});

L.control.elevation = function(options) {
	return new L.Control.Elevation(options);
};<|MERGE_RESOLUTION|>--- conflicted
+++ resolved
@@ -829,16 +829,6 @@
 		this._focuslabelY = this._focuslabeltext.append("svg:tspan")
 			.attr("class", "mouse-focus-label-y")
 			.attr("dy", "-1em");
-<<<<<<< HEAD
-=======
-		if (this.options.tooltip_slope) {
-			this._focuslabelSlope = this._focuslabeltext.append("svg:tspan")
-				.attr("class", "mouse-focus-label-y")
-				.attr("dy", "1.5em");
-		} else {
-			this._focuslabelSlope = null;
-		}
->>>>>>> f0289749
 		this._focuslabelX = this._focuslabeltext.append("svg:tspan")
 			.attr("class", "mouse-focus-label-x")
 			.attr("dy", "1.5em");
@@ -913,16 +903,6 @@
 		this._mouseHeightFocusLabel = heightG.append("svg:text")
 			.attr("class", theme + " height-focus-label")
 			.style("pointer-events", "none");
-<<<<<<< HEAD
-=======
-		if (this.options.marker_slope) {
-			this._mouseSlopeFocusLabel = heightG.append("svg:text")
-				.attr("class", theme + " height-focus-label")
-				.style("pointer-events", "none");
-		} else {
-			this._mouseSlopeFocusLabel = null;
-		}
->>>>>>> f0289749
 	},
 
 	/**
@@ -1229,12 +1209,6 @@
 		if (this._mouseHeightFocus) {
 			this._mouseHeightFocus.style("visibility", "hidden");
 			this._mouseHeightFocusLabel.style("visibility", "hidden");
-<<<<<<< HEAD
-=======
-			if (this._mouseSlopeFocusLabel) {
-				this._mouseSlopeFocusLabel.style("visibility", "hidden");
-			}
->>>>>>> f0289749
 		}
 		if (this._pointG) {
 			this._pointG.style("visibility", "hidden");
@@ -1607,23 +1581,8 @@
 			.attr("y", this._y(item.z))
 			.style("font-weight", "700");
 
-<<<<<<< HEAD
 		this._focuslabelX.text(hoverNumber.formatter(item.dist, hoverNumber.decimalsX) + " " + this._xLabel);
 		this._focuslabelY.text(hoverNumber.formatter(item.z, hoverNumber.decimalsY) + " " + this._yLabel);
-=======
-		this._focuslabelX
-			.text(`  ${numX} ${this._xLabel}  `)
-			.attr("x", xCoordinate + 10);
-
-		this._focuslabelY
-			.text(`  ${numY} ${this._yLabel}  `)
-			.attr("x", xCoordinate + 10);
-		if (this._focuslabelSlope) {
-			this._focuslabelSlope
-				.text(`  ${slope}%  `)
-				.attr("x", xCoordinate + 10);
-		}
->>>>>>> f0289749
 
 		let focuslabeltext = this._focuslabeltext.node();
 		if (this._isDomVisible(focuslabeltext)) {
@@ -1636,15 +1595,8 @@
 
 			// move focus label to left
 			if (xCoordinate >= this._width() / 2) {
-<<<<<<< HEAD
 				tspanAlign = xCoordinate - bbox.width - 10;
 				this._focuslabelrect.attr("x", tspanAlign - 5);
-=======
-				this._focuslabelrect.attr("x", this._focuslabelrect.attr("x") - this._focuslabelrect.attr("width") - (padding * 2) - 10);
-				this._focuslabelX.attr("x", this._focuslabelX.attr("x") - this._focuslabelrect.attr("width") - (padding * 2) - 10);
-				if (this._focuslabelSlope) this._focuslabelSlope.attr("x", this._focuslabelSlope.attr("x") - this._focuslabelrect.attr("width") - (padding * 2) - 10);
-				this._focuslabelY.attr("x", this._focuslabelY.attr("x") - this._focuslabelrect.attr("width") - (padding * 2) - 10);
->>>>>>> f0289749
 			}
 		}
 
@@ -1726,25 +1678,9 @@
 
 		this._mouseHeightFocusLabel
 			.attr("x", item.x)
-<<<<<<< HEAD
 			.attr("y", normalizedY)
 			.text(numY + " " + this._yLabel)
 			.style("visibility", "visible");
-=======
-			.attr("y", normalizedY - 5)
-			.text(numY + " " + this._yLabel)
-			.style("visibility", "visible");
-
-		if (this._mouseSlopeFocusLabel) {
-			this._mouseSlopeFocusLabel
-				.attr("x", item.x)
-				.attr("y", normalizedY - 5)
-				.text(item.slope + "%")
-				.style("visibility", "visible");
-
-			this._mouseHeightFocusLabel.attr("dy", "-1em");
-		}
->>>>>>> f0289749
 	},
 
 	/**
